--- conflicted
+++ resolved
@@ -230,7 +230,6 @@
   }
 }
 
-<<<<<<< HEAD
 // Checks
 /*
 function fakeToken<T extends TokenType>(): Token<T> {
@@ -444,8 +443,6 @@
   return new TokenPriceLive<TBase | TQuote>(token0, token1, ratio) as T.TokenPrice<TBase | TQuote>;
 }
 
-=======
->>>>>>> 5507c4f8
 interface TokensPrivateApi {
   readonly config: T.TokensDescriptor;
   readonly nativeToken: T.NativeToken;
@@ -613,11 +610,7 @@
   address: Adt.Address,
 ): Effect.Effect<
   Option.Option<TokenVolume.TokenVolume<T>>,
-<<<<<<< HEAD
-  Adt.FatalError | Error.BlockchainError,
-=======
   Adt.FatalError | BError.BlockchainError,
->>>>>>> 5507c4f8
   Signature.TxTag
 > {
   return Effect.gen(function* () {
@@ -692,15 +685,6 @@
   });
 }
 
-<<<<<<< HEAD
-export function tokenPriceGen<T0 extends T.TokenType, T1 extends T.TokenType>(
-  token0: T.Token<T0>,
-  token1: T.Token<T1>,
-) {
-  return BigMath.ratioGen().map((ratio) => {
-    return makeTokenPriceFromRatio(token0, token1, ratio);
-  });
-=======
 // Generator for token decimals with configurable max
 const decimalsGen = (maxDecimals: number = 18): Arbitrary<number> =>
   integerGen({ min: 6, max: maxDecimals < 6 ? 6 : maxDecimals });
@@ -766,5 +750,4 @@
       return token0.address !== token1.address;
     },
   );
->>>>>>> 5507c4f8
 }